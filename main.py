#!/usr/bin/env python


from test_tube import HyperOptArgumentParser
from pytorch_lightning import Trainer
from pytorch_lightning.logging import TestTubeLogger

import os
import pathlib
import argparse

import time

from deepinpy.recons import CGSenseRecon, MoDLRecon, ResNetRecon, DeepBasisPursuitRecon
from deepinpy.callback import MyModelCheckpoint

import torch
torch.backends.cudnn.enabled = True

import random # used to avoid race conditions, intentionall unseeded
import numpy.random

def main_train(args, gpu_ids=None):

    if args.hyperopt:
        time.sleep(random.random()) # used to avoid race conditions with parallel jobs
    tt_logger = TestTubeLogger(save_dir="./logs", name=args.name, debug=False, create_git_tag=False, version=args.version)
    tt_logger.log_hyperparams(args)
    save_path = './logs/{}/version_{}'.format(tt_logger.name, tt_logger.version) 
    checkpoint_path = '{}/checkpoints'.format(save_path)
    pathlib.Path(checkpoint_path).mkdir(parents=True, exist_ok=True)
    if args.save_all_checkpoints:
        save_top_k = -1
    else:
        save_top_k = 1
    checkpoint_callback = MyModelCheckpoint(checkpoint_path, 'epoch', save_top_k=save_top_k, mode='max') 

    if args.recon == 'cgsense':
        MyRecon = CGSenseRecon
    elif args.recon == 'modl':
        MyRecon = MoDLRecon
    elif args.recon == 'resnet':
        MyRecon = ResNetRecon
    elif args.recon == 'dbp':
        MyRecon = DeepBasisPursuitRecon

    M = MyRecon(args)

    if args.checkpoint_init:
        # FIXME: workaround for PyTL issues with loading hparams
        print('loading checkpoint: {}'.format(args.checkpoint_init))
        checkpoint = torch.load(args.checkpoint_init, map_location=lambda storage, loc: storage)
        M.load_state_dict(checkpoint['state_dict'])
    else:
        print('training from scratch')

    #print(M.network.ResNetBlocks[0].conv1.net[1].weight)

    if args.cpu:
        gpus = None
        distributed_backend = None # FIXME should this also be ddp?
    elif args.hyperopt:
        gpus = 1
        distributed_backend = None
    else:
        gpus = gpu_ids
        distributed_backend = 'ddp'

<<<<<<< HEAD

    trainer = Trainer(max_epochs=args.num_epochs, gpus=gpus, logger=tt_logger, checkpoint_callback=checkpoint_callback, early_stop_callback=None, distributed_backend=None, accumulate_grad_batches=args.num_accumulate, progress_bar_refresh_rate=1, gradient_clip_val=args.clip_grads)

=======
    trainer = Trainer(max_epochs=args.num_epochs, gpus=gpus, logger=tt_logger, checkpoint_callback=checkpoint_callback, early_stop_callback=None, distributed_backend=None, accumulate_grad_batches=args.num_accumulate, progress_bar_refresh_rate=1)
>>>>>>> 127cc09b
    trainer.fit(M)


if __name__ == '__main__':
    usage_str = 'usage: %(prog)s [options]'
    description_str = 'deep inverse problems optimization'

    parser = HyperOptArgumentParser(usage=usage_str, description=description_str, formatter_class=argparse.ArgumentDefaultsHelpFormatter, strategy='random_search')

    parser.opt_range('--step', type=float, dest='step', default=.001, help='step size/learning rate', tunable=True, nb_samples=100, low=.0001, high=.001)
    parser.opt_range('--l2lam_init', action='store', type=float, dest='l2lam_init', default=.001, tunable=False, low=.0001, high=100, help='initial l2 regularization')
    parser.opt_list('--solver', action='store', dest='solver', type=str, tunable=False, options=['sgd', 'adam'], help='optimizer/solver ("adam", "sgd")', default="sgd")
    parser.opt_range('--cg_max_iter', action='store', dest='cg_max_iter', type=int, tunable=False, low=1, high=20, help='max number of conjgrad iterations', default=10)
    parser.opt_range('--batch_size', action='store', dest='batch_size', type=int, tunable=False, low=1, high=20, help='batch size', default=2)
    parser.opt_range('--num_unrolls', action='store', dest='num_unrolls', type=int, tunable=False, low=1, high=10, nb_samples=4, help='number of unrolls', default=4)
    parser.opt_range('--num_admm', action='store', dest='num_admm', type=int, tunable=False, low=1, high=10, nb_samples=4, help='number of ADMM iterations', default=3)
    parser.opt_list('--network', action='store', dest='network', type=str, tunable=False, options=['ResNet', 'ResNet5Block'], help='which denoiser network to use', default='ResNet')
    parser.opt_list('--latent_channels', action='store', dest='latent_channels', type=int, tunable=False, options=[16, 32, 64, 128], help='number of latent channels', default=64)
    parser.opt_range('--num_blocks', action='store', dest='num_blocks', type=int, tunable=False, low=1, high=4, nb_samples=3, help='number of ResNetBlocks', default=3)
    parser.opt_range('--dropout', action='store', dest='dropout', type=float, tunable=False, low=0., high=.5, help='dropout fraction', default=0.)
    parser.opt_list('--batch_norm', action='store_true', dest='batch_norm', tunable=False, options=[True, False], help='batch normalization', default=False)

    parser.add_argument('--num_accumulate', action='store', dest='num_accumulate', type=int, help='nunumber of batch accumulations', default=1)
    parser.add_argument('--name', action='store', dest='name', type=str, help='experiment name', default=1)
    parser.add_argument('--version', action='store', dest='version', type=int, help='version number', default=None)
    parser.add_argument('--gpu', action='store', dest='gpu', type=str, help='gpu number(s)', default=None)
    parser.add_argument('--cpu', action='store_true', dest='cpu', help='Use CPU', default=False)
    parser.add_argument('--num_epochs', action='store', dest='num_epochs', type=int, help='number of epochs', default=20)
    parser.add_argument('--random_seed', action='store', dest='random_seed', type=int, help='random number seed for numpy', default=723)
    parser.add_argument('--recon', action='store', type=str, dest='recon', default='cgsense', help='reconstruction method')
    parser.add_argument('--data_file', action='store', dest='data_file', type=str, help='data.h5', default=None)
    parser.add_argument('--data_val_file', action='store', dest='data_val_file', type=str, help='data.h5', default=None)
    parser.add_argument('--num_data_sets', action='store', dest='num_data_sets', type=int, help='number of data sets to use', default=None)
    parser.add_argument('--num_workers', action='store', type=int,  dest='num_workers', help='number of workers', default=0)
    parser.add_argument('--shuffle', action='store_true', dest='shuffle', help='shuffle input data files each epoch', default=False)
    parser.add_argument('--clip_grads', action='store', type=float, dest='clip_grads', help='clip norm of gradient vector to val', default=0)
    parser.add_argument('--cg_eps', action='store', type=float, dest='cg_eps', help='conjgrad eps', default=1e-4)
    parser.add_argument('--stdev', action='store', type=float, dest='stdev', help='complex valued noise standard deviation', default=.01)
    parser.add_argument('--max_norm_constraint', action='store', type=float, dest='max_norm_constraint', help='norm constraint on weights', default=None)
    parser.add_argument('--fully_sampled', action='store_true', dest='fully_sampled', help='fully_sampled', default=False)
    parser.add_argument('--adam_eps', action='store', type=float, dest='adam_eps', help='adam epsilon', default=1e-8)
    parser.add_argument('--inverse_crime', action='store_true', dest='inverse_crime', help='inverse crime', default=False)
    parser.add_argument('--use_sigpy', action='store_true', dest='use_sigpy', help='use SigPy for Linops', default=False)
    parser.add_argument('--noncart', action='store_true', dest='noncart', help='NonCartesian data', default=False)
    parser.add_argument('--abs_loss', action='store_true', dest='abs_loss', help='use magnitude for loss', default=False)
    parser.add_argument('--self_supervised', action='store_true', dest='self_supervised', help='self-supervised loss', default=False)
    parser.add_argument('--hyperopt', action='store_true', dest='hyperopt', help='perform hyperparam optimization', default=False)
    parser.add_argument('--checkpoint_init', action='store', dest='checkpoint_init', type=str, help='load from checkpoint', default=None)
    parser.add_argument('--save_all_checkpoints', action='store_true', dest='save_all_checkpoints', help='Save all checkpoints', default=False)
<<<<<<< HEAD
    parser.add_argument('--lr_scheduler', action='store', dest='lr_scheduler', nargs='+', type=int, help='do <learning rate, #epoch> to use a learning rate scheduler', default=-1)
=======
    # adding the scheduler parameter here
    parser.add_argument('--lr_scheduler', action='store', dest='lr_scheduler', nargs='+', type=int, help='do <learning rate, #epoch>', default=-1)
>>>>>>> 127cc09b
    
    parser.json_config('--config', default=None)
    

    args = parser.parse_args()


    torch.manual_seed(args.random_seed)
    numpy.random.seed(args.random_seed)

    if args.hyperopt:
        args.distributed_training = False
        if args.gpu is None:
            args.optimize_parallel_cpu(main_train, nb_trials=args.num_trials, nb_workers=args.num_workers)
        else:
            gpu_ids = [a.strip() for a in args.gpu.split(',')]
            args.optimize_parallel_gpu(main_train, gpu_ids=gpu_ids, max_nb_trials=args.num_trials)
    else:
        if args.gpu is not None:
            gpu_ids = [int(a) for a in args.gpu.split(',')]
            if len(gpu_ids) > 1:
                args.distributed_training = True
            else:
                args.distributed_training = False
        else:
            gpu_ids = None
            args.distributed_training = False
        main_train(args, gpu_ids=gpu_ids)<|MERGE_RESOLUTION|>--- conflicted
+++ resolved
@@ -66,13 +66,9 @@
         gpus = gpu_ids
         distributed_backend = 'ddp'
 
-<<<<<<< HEAD
 
     trainer = Trainer(max_epochs=args.num_epochs, gpus=gpus, logger=tt_logger, checkpoint_callback=checkpoint_callback, early_stop_callback=None, distributed_backend=None, accumulate_grad_batches=args.num_accumulate, progress_bar_refresh_rate=1, gradient_clip_val=args.clip_grads)
 
-=======
-    trainer = Trainer(max_epochs=args.num_epochs, gpus=gpus, logger=tt_logger, checkpoint_callback=checkpoint_callback, early_stop_callback=None, distributed_backend=None, accumulate_grad_batches=args.num_accumulate, progress_bar_refresh_rate=1)
->>>>>>> 127cc09b
     trainer.fit(M)
 
 
@@ -122,13 +118,8 @@
     parser.add_argument('--hyperopt', action='store_true', dest='hyperopt', help='perform hyperparam optimization', default=False)
     parser.add_argument('--checkpoint_init', action='store', dest='checkpoint_init', type=str, help='load from checkpoint', default=None)
     parser.add_argument('--save_all_checkpoints', action='store_true', dest='save_all_checkpoints', help='Save all checkpoints', default=False)
-<<<<<<< HEAD
     parser.add_argument('--lr_scheduler', action='store', dest='lr_scheduler', nargs='+', type=int, help='do <learning rate, #epoch> to use a learning rate scheduler', default=-1)
-=======
-    # adding the scheduler parameter here
-    parser.add_argument('--lr_scheduler', action='store', dest='lr_scheduler', nargs='+', type=int, help='do <learning rate, #epoch>', default=-1)
->>>>>>> 127cc09b
-    
+   
     parser.json_config('--config', default=None)
     
 
