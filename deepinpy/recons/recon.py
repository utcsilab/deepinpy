--- conflicted
+++ resolved
@@ -13,11 +13,6 @@
 from deepinpy.forwards import MultiChannelMRIDataset
 
 from torchvision.utils import make_grid
-<<<<<<< HEAD
-=======
-
-# I added this for the scheduler
->>>>>>> 127cc09b
 from torch.optim import lr_scheduler 
 
 class Recon(pl.LightningModule):
@@ -144,7 +139,6 @@
 
     def configure_optimizers(self):
         if 'adam' in self.hparams.solver:
-<<<<<<< HEAD
             self.optimizer = torch.optim.Adam(self.parameters(), lr=self.hparams.step)
         elif 'sgd' in self.hparams.solver:
             self.optimizer = torch.optim.SGD(self.parameters(), lr=self.hparams.step)
@@ -155,25 +149,6 @@
             return [self.optimizer]
         else:                
             return [self.optimizer], [self.scheduler]
-=======
-            optimizer = torch.optim.Adam(self.parameters(), lr=self.hparams.step)
-            self.optimizer = optimizer
-            if(self.hparams.lr_scheduler != -1):
-                # doing self.scheduler will create a scheduler instance in our self object
-                scheduler = torch.optim.lr_scheduler.StepLR(optimizer, step_size=self.hparams.lr_scheduler[0], gamma=self.hparams.lr_scheduler[1])
-                self.scheduler = scheduler
-                return [optimizer], [scheduler]
-            return [optimizer]
-        elif 'sgd' in self.hparams.solver:
-            optimizer = torch.optim.SGD(self.parameters(), lr=self.hparams.step)
-            self.optimizer = optimizer
-            if(self.hparams.lr_scheduler != -1):
-                # doing self.scheduler will create a scheduler instance in our self object
-                scheduler = torch.optim.lr_scheduler.StepLR(optimizer, step_size=self.hparams.lr_scheduler[0], gamma=self.hparams.lr_scheduler[1])
-                self.scheduler = scheduler
-                return [optimizer], [scheduler]
-            return [optimizer]
->>>>>>> 127cc09b
 
     @pl.data_loader
     def train_dataloader(self):
